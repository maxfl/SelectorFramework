--- conflicted
+++ resolved
@@ -159,13 +159,8 @@
 {
   for (const auto& pThing : vec) {
     auto &thing = *pThing;          // https://stackoverflow.com/q/46494928
-<<<<<<< HEAD
-    if (typeid(thing) == typeid(Thing)) {
-      auto castedPtr = dynamic_cast<Thing*>(pThing.get());
-=======
     auto castedPtr = dynamic_cast<Thing*>(pThing.get());
     if (castedPtr) {
->>>>>>> 7a49e94e
       if (!pred || pred(*castedPtr))
         return castedPtr;
     }
